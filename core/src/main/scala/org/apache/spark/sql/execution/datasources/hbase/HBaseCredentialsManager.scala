/*
 * Licensed to the Apache Software Foundation (ASF) under one or more
 * contributor license agreements.  See the NOTICE file distributed with
 * this work for additional information regarding copyright ownership.
 * The ASF licenses this file to You under the Apache License, Version 2.0
 * (the "License"); you may not use this file except in compliance with
 * the License.  You may obtain a copy of the License at
 *
 *    http://www.apache.org/licenses/LICENSE-2.0
 *
 * Unless required by applicable law or agreed to in writing, software
 * distributed under the License is distributed on an "AS IS" BASIS,
 * WITHOUT WARRANTIES OR CONDITIONS OF ANY KIND, either express or implied.
 * See the License for the specific language governing permissions and
 * limitations under the License.
 */

package org.apache.spark.sql.execution.datasources.hbase

import java.util.concurrent.{Executors, TimeUnit}

import scala.collection.mutable
import scala.language.existentials
import scala.util.control.NonFatal

import org.apache.hadoop.conf.Configuration
import org.apache.hadoop.hbase.security.token.TokenUtil
import org.apache.hadoop.security.{Credentials, UserGroupInformation}
import org.apache.hadoop.security.token.{Token, TokenIdentifier}

import org.apache.spark.util.{ThreadUtils, Utils}

final class HBaseCredentialsManager private() extends Logging {
<<<<<<< HEAD
  private case class TokenInfo(
=======
  private class TokenInfo(
>>>>>>> b39d0f48
      val expireTime: Long,
      val conf: Configuration,
      val token: Token[_ <: TokenIdentifier])
  private val tokensMap = new mutable.HashMap[String, TokenInfo]

  // We assume token expiration time should be no less than 10 minutes.
  private val nextRefresh = TimeUnit.MINUTES.toMillis(10)

  private val tokenUpdater =
    Executors.newSingleThreadScheduledExecutor(
      ThreadUtils.namedThreadFactory("HBase Tokens Refresh Thread"))

  private val tokenUpdateRunnable = new Runnable {
    override def run(): Unit = Utils.logUncaughtExceptions(updateTokensIfRequired())
  }

  tokenUpdater.scheduleAtFixedRate(
    tokenUpdateRunnable, nextRefresh, nextRefresh, TimeUnit.MILLISECONDS)

  /**
   * Get HBase credential from specified cluster name.
   */
<<<<<<< HEAD
  def getCredentialsForCluster(hbaseConf: Configuration): Credentials = synchronized {
=======
  def getCredentialsForCluster(conf: Configuration): Credentials = {
>>>>>>> b39d0f48
    val credentials = new Credentials()
    val identifier = clusterIdentifier(conf)

    val tokenOpt = this.synchronized {
      tokensMap.get(identifier)
    }

<<<<<<< HEAD
    val clusterIdentifier = hbaseConf.get("zookeeper.znode.parent", "") +
      hbaseConf.get("hbase.zookeeper.quorum", "") +
       hbaseConf.get("hbase.zookeeper.property.clientPort", "")

    val tokenOpt = tokensMap.get(clusterIdentifier)
=======
>>>>>>> b39d0f48
    // If token is existed and not expired, directly return the Credentials with tokens added in.
    if (tokenOpt.isDefined && !isTokenExpired(tokenOpt.get.expireTime)) {
      credentials.addToken(tokenOpt.get.token.getService, tokenOpt.get.token)
    } else {
      // Acquire a new token if not existed or old one is expired.
<<<<<<< HEAD
      val tokenInfo = getNewToken(hbaseConf)
      tokensMap.put(clusterIdentifier, tokenInfo)
      logInfo(s"Obtain new token for cluster $clusterIdentifier")
=======
      val tokenInfo = getNewToken(conf)
      this.synchronized {
        tokensMap.put(identifier, tokenInfo)
      }
      logInfo(s"Obtain new token for cluster $identifier")
>>>>>>> b39d0f48

      credentials.addToken(tokenInfo.token.getService, tokenInfo.token)
    }

    credentials
  }

  def isCredentialsRequired(conf: Configuration): Boolean = {
    UserGroupInformation.isSecurityEnabled &&
      conf.get("hbase.security.authentication") == "kerberos"
  }

  private def isTokenExpired(expireTime: Long): Boolean = {
    System.currentTimeMillis() >= expireTime
  }

  private def expectedExpireTime(issueTime: Long, expireTime: Long): Long = {
    require(expireTime > issueTime,
      s"Token expire time $expireTime is smaller than issue time $issueTime")

    // the expected expire time would be 60% of real expire time, to avoid long running task
    // failure.
    ((expireTime - issueTime) * 0.6 + issueTime).toLong
  }

  private def updateTokensIfRequired(): Unit = {
    try {
      val currTime = System.currentTimeMillis()

      // Filter out all the tokens should be re-issued.
      val tokensShouldUpdate = this.synchronized {
        tokensMap.filter { case (_, tokenInfo) => tokenInfo.expireTime <= currTime }
      }

      if (tokensShouldUpdate.isEmpty) {
        logDebug(s"No token requires update now $currTime")
      } else {
        // Update all the expect to be expired tokens
        val updatedTokens = tokensShouldUpdate.map { case (cluster, tokenInfo) =>
          logInfo(s"Update token for cluster $cluster")
          (cluster, getNewToken(tokenInfo.conf))
        }

        this.synchronized {
          updatedTokens.foreach { kv => tokensMap.put(kv._1, kv._2) }
        }
      }
    } catch {
      case NonFatal(e) =>
        logWarning("Error while trying to fetch tokens from HBase cluster", e)
    }
  }

<<<<<<< HEAD
  private def getNewToken(hbaseConf: Configuration): TokenInfo = {
    val token = TokenUtil.obtainToken(hbaseConf)
=======
  private def getNewToken(conf: Configuration): TokenInfo = {
    val token = TokenUtil.obtainToken(conf)
>>>>>>> b39d0f48
    val tokenIdentifier = token.decodeIdentifier()
    val expireTime =
      expectedExpireTime(tokenIdentifier.getIssueDate, tokenIdentifier.getExpirationDate)
    logInfo(s"Obtain new token with expiration time $expireTime")
    new TokenInfo(expireTime, conf, token)
  }

  private def clusterIdentifier(conf: Configuration): String = {
    require(conf.get("zookeeper.znode.parent") != null &&
      conf.get("hbase.zookeeper.quorum") != null &&
      conf.get("hbase.zookeeper.property.clientPort") != null)

    conf.get("zookeeper.znode.parent") + "-"
      conf.get("hbase.zookeeper.quorum") + "-"
      conf.get("hbase.zookeeper.property.clientPort")
  }
<<<<<<< HEAD
}
=======
}

object HBaseCredentialsManager {
  lazy val manager = new  HBaseCredentialsManager
}

>>>>>>> b39d0f48
<|MERGE_RESOLUTION|>--- conflicted
+++ resolved
@@ -31,11 +31,7 @@
 import org.apache.spark.util.{ThreadUtils, Utils}
 
 final class HBaseCredentialsManager private() extends Logging {
-<<<<<<< HEAD
-  private case class TokenInfo(
-=======
   private class TokenInfo(
->>>>>>> b39d0f48
       val expireTime: Long,
       val conf: Configuration,
       val token: Token[_ <: TokenIdentifier])
@@ -58,11 +54,7 @@
   /**
    * Get HBase credential from specified cluster name.
    */
-<<<<<<< HEAD
-  def getCredentialsForCluster(hbaseConf: Configuration): Credentials = synchronized {
-=======
   def getCredentialsForCluster(conf: Configuration): Credentials = {
->>>>>>> b39d0f48
     val credentials = new Credentials()
     val identifier = clusterIdentifier(conf)
 
@@ -70,30 +62,16 @@
       tokensMap.get(identifier)
     }
 
-<<<<<<< HEAD
-    val clusterIdentifier = hbaseConf.get("zookeeper.znode.parent", "") +
-      hbaseConf.get("hbase.zookeeper.quorum", "") +
-       hbaseConf.get("hbase.zookeeper.property.clientPort", "")
-
-    val tokenOpt = tokensMap.get(clusterIdentifier)
-=======
->>>>>>> b39d0f48
     // If token is existed and not expired, directly return the Credentials with tokens added in.
     if (tokenOpt.isDefined && !isTokenExpired(tokenOpt.get.expireTime)) {
       credentials.addToken(tokenOpt.get.token.getService, tokenOpt.get.token)
     } else {
       // Acquire a new token if not existed or old one is expired.
-<<<<<<< HEAD
-      val tokenInfo = getNewToken(hbaseConf)
-      tokensMap.put(clusterIdentifier, tokenInfo)
-      logInfo(s"Obtain new token for cluster $clusterIdentifier")
-=======
       val tokenInfo = getNewToken(conf)
       this.synchronized {
         tokensMap.put(identifier, tokenInfo)
       }
       logInfo(s"Obtain new token for cluster $identifier")
->>>>>>> b39d0f48
 
       credentials.addToken(tokenInfo.token.getService, tokenInfo.token)
     }
@@ -147,13 +125,8 @@
     }
   }
 
-<<<<<<< HEAD
-  private def getNewToken(hbaseConf: Configuration): TokenInfo = {
-    val token = TokenUtil.obtainToken(hbaseConf)
-=======
   private def getNewToken(conf: Configuration): TokenInfo = {
     val token = TokenUtil.obtainToken(conf)
->>>>>>> b39d0f48
     val tokenIdentifier = token.decodeIdentifier()
     val expireTime =
       expectedExpireTime(tokenIdentifier.getIssueDate, tokenIdentifier.getExpirationDate)
@@ -170,13 +143,8 @@
       conf.get("hbase.zookeeper.quorum") + "-"
       conf.get("hbase.zookeeper.property.clientPort")
   }
-<<<<<<< HEAD
-}
-=======
 }
 
 object HBaseCredentialsManager {
   lazy val manager = new  HBaseCredentialsManager
-}
-
->>>>>>> b39d0f48
+}